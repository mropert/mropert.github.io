--- conflicted
+++ resolved
@@ -29,44 +29,22 @@
     <link rel="stylesheet" href="https://fonts.googleapis.com/css?family={{ site.load_google_fonts }}">
     {% endif %}
 
-<<<<<<< HEAD
     {% if site.author.social %}
     <link rel="stylesheet" href="{{ site.baseurl }}/public/css/icons.css">
     {% endif %}
   </noscript>
 
-=======
->>>>>>> 26766f29
   {% assign color = site.color %}
   {% assign image = site.image %}
 
   {% if page.tag %}
     {% assign tag = site.data.tags[page.tag] %}
-<<<<<<< HEAD
-    {% assign color = tag.color %}
-    {% assign image = tag.image %}
-=======
     {% if tag.color %}{% assign color = tag.color %}{% endif %}
     {% if tag.image %}{% assign image = tag.image %}{% endif %}
->>>>>>> 26766f29
   {% else %}
     {% if page.tags.size > 0 %}
       {% assign tag_name = page.tags[0] %}
       {% assign tag = site.data.tags[tag_name] %}
-<<<<<<< HEAD
-      {% assign color = tag.color %}
-      {% assign image = tag.image %}
-    {% endif %}
-  {% endif %}
-
-  {% if page.color %}
-    {% assign color = page.color %}
-  {% endif %}
-
-  {% if page.image %}
-    {% assign image = page.image %}
-  {% endif %}
-=======
       {% if tag.color %}{% assign color = tag.color %}{% endif %}
       {% if tag.image %}{% assign image = tag.image %}{% endif %}
     {% endif %}
@@ -74,7 +52,6 @@
 
   {% if page.color %}{% assign color = page.color %}{% endif %}
   {% if page.image %}{% assign image = page.image %}{% endif %}
->>>>>>> 26766f29
 
   <style>
     html {
